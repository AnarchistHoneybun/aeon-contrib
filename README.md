--- conflicted
+++ resolved
@@ -35,13 +35,8 @@
  - Galois groups of algebraic number fields.
  - P-adic root approximation and arithmetic.
 
-<<<<<<< HEAD
-## Stability
-Algebraeon is still in an early experimental stage of development and as such the API will be unstable.
-=======
 # Usage
 Add the required crates to your ``cargo.toml`` file
  - [algebraeon-sets](https://crates.io/crates/algebraeon-sets)
  - [algebraeon-groups](https://crates.io/crates/algebraeon-groups)
  - [algebraeon-rings](https://crates.io/crates/algebraeon-rings)
->>>>>>> 2efae37d
