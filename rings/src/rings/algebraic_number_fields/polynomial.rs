--- conflicted
+++ resolved
@@ -328,12 +328,10 @@
                                     Polynomial::from_coeffs(
                                         (0..k_deg)
                                             .map(|_j| {
-<<<<<<< HEAD
-                                                if rand::Rng::gen_range(&mut rng, 0..=(n / 3)) != 0
-=======
+
                                                 if rand::Rng::random_range(&mut rng, 0..(1 + n / 3))
                                                     != 0
->>>>>>> cad89bec
+                                              
                                                 //try to keep the choice of alpha simple by choosing lots of zeros
                                                 {
                                                     Rational::ZERO
