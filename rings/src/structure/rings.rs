use super::*;
use crate::polynomial::*;
use algebraeon_nzq::{Integer, Natural, Rational, traits::*};
use algebraeon_sets::structure::*;
use std::{borrow::Borrow, fmt::Debug};

#[derive(Debug, PartialEq, Eq)]
pub enum RingDivisionError {
    DivideByZero,
    NotDivisible,
}

pub trait SemiRingSignature: EqSignature {
    fn is_zero(&self, a: &Self::Set) -> bool {
        self.equal(a, &self.zero())
    }

    fn zero(&self) -> Self::Set;
    fn one(&self) -> Self::Set;

    fn add(&self, a: &Self::Set, b: &Self::Set) -> Self::Set;
    fn add_mut(&self, a: &mut Self::Set, b: &Self::Set) {
        *a = self.add(a, b);
    }
    fn sum(&self, vals: Vec<impl Borrow<Self::Set>>) -> Self::Set {
        let mut sum = self.zero();
        for val in vals {
            self.add_mut(&mut sum, val.borrow());
        }
        sum
    }
    fn mul(&self, a: &Self::Set, b: &Self::Set) -> Self::Set;
    fn mul_mut(&self, a: &mut Self::Set, b: &Self::Set) {
        *a = self.mul(a, b);
    }
    fn product(&self, vals: Vec<impl Borrow<Self::Set>>) -> Self::Set {
        let mut prod = self.one();
        for val in vals {
            self.mul_mut(&mut prod, val.borrow());
        }
        prod
    }

    fn nat_pow(&self, a: &Self::Set, n: &Natural) -> Self::Set {
        if *n == Natural::ZERO {
            self.one()
        } else if *n == Natural::ONE {
            a.clone()
        } else {
            debug_assert!(*n >= Natural::TWO);
            let bits: Vec<_> = n.bits().collect();
            let mut pows = vec![a.clone()];
            while pows.len() < bits.len() {
                pows.push(self.mul(&pows.last().unwrap(), &pows.last().unwrap()));
            }
            let count = bits.len();
            debug_assert_eq!(count, pows.len());
            let mut ans = self.one();
            for i in 0..count {
                if bits[i] {
                    self.mul_mut(&mut ans, &pows[i]);
                }
            }
            ans
        }
    }

    fn from_nat(&self, x: impl Into<Natural>) -> Self::Set {
        let x = x.into();
        if x == Natural::ZERO {
            self.zero()
        } else if x == Natural::ONE {
            self.one()
        } else {
            let two = self.add(&self.one(), &self.one());
            debug_assert!(x >= Natural::TWO);
            let bits: Vec<bool> = x.bits().collect();
            let mut ans = self.zero();
            let mut v = self.one();
            for i in 0..bits.len() {
                if bits[i] {
                    self.add_mut(&mut ans, &v);
                }
                self.mul_mut(&mut v, &two);
            }
            ans
        }
    }
}

pub trait MetaSemiRing: MetaType
where
    Self::Signature: SemiRingSignature,
{
    fn zero() -> Self {
        Self::structure().zero()
    }
    fn one() -> Self {
        Self::structure().one()
    }

    fn add(a: &Self, b: &Self) -> Self {
        Self::structure().add(a, b)
    }
    fn sum(vals: Vec<impl Borrow<Self>>) -> Self {
        Self::structure().sum(vals)
    }
    fn mul(a: &Self, b: &Self) -> Self {
        Self::structure().mul(a, b)
    }
    fn product(vals: Vec<impl Borrow<Self>>) -> Self {
        Self::structure().product(vals)
    }

    fn nat_pow(&self, n: &Natural) -> Self {
        Self::structure().nat_pow(self, n)
    }

    fn from_nat(x: impl Into<Natural>) -> Self {
        Self::structure().from_nat(x)
    }
}
impl<R: MetaType> MetaSemiRing for R where Self::Signature: SemiRingSignature {}

pub trait CharacteristicSignature: SemiRingSignature {
    fn characteristic(&self) -> Natural;
}
pub trait MetaCharacteristic: MetaType
where
    Self::Signature: CharacteristicSignature,
{
    fn characteristic() -> Natural {
        Self::structure().characteristic()
    }
}
impl<R: MetaType> MetaCharacteristic for R where Self::Signature: CharacteristicSignature {}

pub trait RingSignature: SemiRingSignature {
    fn neg(&self, a: &Self::Set) -> Self::Set;

<<<<<<< HEAD
    fn characteristic(&self) -> Natural;
=======
    fn sub(&self, a: &Self::Set, b: &Self::Set) -> Self::Set {
        self.add(a, &self.neg(b))
    }
>>>>>>> a05957fe

    fn from_int(&self, x: impl Into<Integer>) -> Self::Set {
        let x = x.into();
        if x < Integer::ZERO {
            self.neg(&self.from_int(-x))
        } else {
            self.from_nat(x.abs())
        }
    }
}

pub trait MetaRing: MetaType
where
    Self::Signature: RingSignature,
{
    fn neg(&self) -> Self {
        Self::structure().neg(self)
    }

    fn from_int(x: impl Into<Integer>) -> Self {
        Self::structure().from_int(x)
    }
}
impl<R: MetaType> MetaRing for R where Self::Signature: RingSignature {}

pub trait MetaRingEq: MetaType
where
    Self::Signature: RingSignature + EqSignature,
{
    fn is_zero(&self) -> bool {
        Self::structure().is_zero(self)
    }
}
impl<R: MetaType> MetaRingEq for R where Self::Signature: RingSignature + EqSignature {}

pub trait UnitsSignature: RingSignature {
    fn inv(&self, a: &Self::Set) -> Result<Self::Set, RingDivisionError>;

    fn is_unit(&self, a: &Self::Set) -> bool {
        match self.inv(a) {
            Ok(_inv) => true,
            Err(RingDivisionError::DivideByZero) => false,
            Err(RingDivisionError::NotDivisible) => false,
        }
    }
}
pub trait MetaUnitsSignature: MetaRing
where
    Self::Signature: UnitsSignature,
{
    fn inv(&self) -> Result<Self, RingDivisionError> {
        Self::structure().inv(self)
    }
    fn is_unit(&self) -> bool {
        Self::structure().is_unit(self)
    }
}
impl<R: MetaRing> MetaUnitsSignature for R where Self::Signature: UnitsSignature<Set = R> {}

pub trait IntegralDomainSignature: UnitsSignature {
    fn div(&self, a: &Self::Set, b: &Self::Set) -> Result<Self::Set, RingDivisionError>;

    fn from_rat(&self, x: &Rational) -> Option<Self::Set> {
        match self.div(
            &self.from_int(Fraction::numerator(x)),
            &self.from_nat(Fraction::denominator(x)),
        ) {
            Ok(d) => Some(d),
            Err(RingDivisionError::NotDivisible) => None,
            Err(RingDivisionError::DivideByZero) => panic!(),
        }
    }

    fn int_pow(&self, a: &Self::Set, n: &Integer) -> Option<Self::Set> {
        if *n == Integer::ZERO {
            Some(self.one())
        } else if self.is_zero(a) {
            Some(self.zero())
        } else if *n > Integer::ZERO {
            Some(self.nat_pow(a, &n.abs()))
        } else {
            match self.inv(a) {
                Ok(self_inv) => Some(self.nat_pow(&self_inv, &n.abs())),
                Err(RingDivisionError::NotDivisible) => None,
                Err(RingDivisionError::DivideByZero) => panic!(),
            }
        }
    }

    /// return true iff a is divisible by b
    fn divisible(&self, a: &Self::Set, b: &Self::Set) -> bool {
        match self.div(a, b) {
            Ok(_q) => true,
            Err(RingDivisionError::NotDivisible) => false,
            Err(RingDivisionError::DivideByZero) => false,
        }
    }
    fn are_associate(&self, a: &Self::Set, b: &Self::Set) -> bool {
        if self.equal(a, &self.zero()) && self.equal(b, &self.zero()) {
            true
        } else {
            self.div(a, b).is_ok() && self.div(b, a).is_ok()
        }
    }
}
pub trait MetaIntegralDomain: MetaRing
where
    Self::Signature: IntegralDomainSignature,
{
    fn div(a: &Self, b: &Self) -> Result<Self, RingDivisionError> {
        Self::structure().div(a, b)
    }

    fn from_rat(x: &Rational) -> Option<Self> {
        Self::structure().from_rat(x)
    }

    fn int_pow(&self, n: &Integer) -> Option<Self> {
        Self::structure().int_pow(self, n)
    }

    fn divisible(a: &Self, b: &Self) -> bool {
        Self::structure().divisible(a, b)
    }
    fn are_associate(a: &Self, b: &Self) -> bool {
        Self::structure().are_associate(a, b)
    }
}
impl<R: MetaRing> MetaIntegralDomain for R where Self::Signature: IntegralDomainSignature<Set = R> {}

pub trait OrderedRingSignature: IntegralDomainSignature {
    // <= satisfying translation invariance and multiplication by positive scalar
    fn ring_cmp(&self, a: &Self::Set, b: &Self::Set) -> std::cmp::Ordering;
    fn abs(&self, a: &Self::Set) -> Self::Set {
        match self.ring_cmp(a, &self.zero()) {
            std::cmp::Ordering::Less => self.neg(a),
            std::cmp::Ordering::Equal => self.zero(),
            std::cmp::Ordering::Greater => a.clone(),
        }
    }
}
pub trait MetaOrderedRing: MetaType
where
    Self::Signature: OrderedRingSignature,
{
    fn ring_cmp(a: &Self, b: &Self) -> std::cmp::Ordering {
        Self::structure().ring_cmp(a, b)
    }

    fn abs(a: &Self) -> Self {
        Self::structure().abs(a)
    }
}
impl<R: MetaType> MetaOrderedRing for R where Self::Signature: OrderedRingSignature<Set = R> {}

pub trait FiniteUnitsSignature: RingSignature {
    fn all_units(&self) -> Vec<Self::Set>;
}

pub trait MetaFiniteUnits: MetaRing
where
    Self::Signature: FiniteUnitsSignature,
{
    fn all_units(&self) -> Vec<Self> {
        Self::structure().all_units()
    }
}
impl<R: MetaRing> MetaFiniteUnits for R where Self::Signature: FiniteUnitsSignature<Set = R> {}

pub trait FavoriteAssociateSignature: IntegralDomainSignature {
    //For associate class of elements, choose a unique representative
    //write self=unit*assoc and return (unit, assoc)
    //0 is required to return (1, 0)
    //every unit u is required to return (u, 1) i.e. 1 is the favorite associate of every unit

    //it seems to happen that the product of favorite associates is another favorite associate. Should this be a requirement?

    fn factor_fav_assoc(&self, a: &Self::Set) -> (Self::Set, Self::Set);
    fn fav_assoc(&self, a: &Self::Set) -> Self::Set {
        self.factor_fav_assoc(a).1
    }
    fn is_fav_assoc(&self, a: &Self::Set) -> bool {
        let (_u, b) = self.factor_fav_assoc(a);
        self.equal(a, &b)
    }
}
pub trait MetaFavoriteAssociate: MetaIntegralDomain
where
    Self::Signature: FavoriteAssociateSignature,
{
    fn factor_fav_assoc(&self) -> (Self, Self) {
        Self::structure().factor_fav_assoc(self)
    }
    fn fav_assoc(&self) -> Self {
        Self::structure().fav_assoc(self)
    }
    fn is_fav_assoc(&self) -> bool {
        Self::structure().is_fav_assoc(self)
    }
}
impl<R: MetaRing> MetaFavoriteAssociate for R where
    Self::Signature: FavoriteAssociateSignature<Set = R>
{
}

pub trait GreatestCommonDivisorSignature: FavoriteAssociateSignature {
    //any gcds should be the standard associate representative
    //euclidean_gcd can be used to implement this
    fn gcd(&self, x: &Self::Set, y: &Self::Set) -> Self::Set;
    fn gcd_list(&self, elems: Vec<impl Borrow<Self::Set>>) -> Self::Set {
        let mut gcd = self.zero();
        for x in elems {
            gcd = self.gcd(&gcd, x.borrow());
        }
        gcd
    }
    fn lcm(&self, x: &Self::Set, y: &Self::Set) -> Self::Set {
        if self.is_zero(x) && self.is_zero(y) {
            self.zero()
        } else {
            self.div(&self.mul(x, y), &self.gcd(x, y)).unwrap()
        }
    }
    fn lcm_list(&self, elems: Vec<impl Borrow<Self::Set>>) -> Self::Set {
        let mut lcm = self.one();
        for x in elems {
            lcm = self.lcm(&lcm, x.borrow());
        }
        lcm
    }
}

pub trait MetaGreatestCommonDivisor: MetaFavoriteAssociate
where
    Self::Signature: GreatestCommonDivisorSignature,
{
    fn gcd(x: &Self, y: &Self) -> Self {
        Self::structure().gcd(x, y)
    }

    fn gcd_list(elems: Vec<impl Borrow<Self>>) -> Self {
        Self::structure().gcd_list(elems)
    }

    fn lcm(x: &Self, y: &Self) -> Self {
        Self::structure().lcm(x, y)
    }

    fn lcm_list(elems: Vec<impl Borrow<Self>>) -> Self {
        Self::structure().lcm_list(elems)
    }
}
impl<R: MetaRing> MetaGreatestCommonDivisor for R where
    Self::Signature: GreatestCommonDivisorSignature<Set = R>
{
}

pub trait BezoutDomainSignature: GreatestCommonDivisorSignature {
    //any gcds should be the standard associate representative
    fn xgcd(&self, a: &Self::Set, b: &Self::Set) -> (Self::Set, Self::Set, Self::Set); //(g, x, y) s.t. g = ax + by
    fn xgcd_list(&self, elems: Vec<&Self::Set>) -> (Self::Set, Vec<Self::Set>) {
        // println!("{:?}", elems);
        match elems.len() {
            0 => (self.zero(), vec![]),
            1 => {
                let (unit, assoc) = self.factor_fav_assoc(elems[0]);
                (assoc, vec![self.inv(&unit).unwrap()])
            }
            2 => {
                let (g, x, y) = self.xgcd(elems[0], elems[1]);
                (g, vec![x, y])
            }
            n => {
                let k = n / 2;
                let (g1, coeffs1) = self.xgcd_list((0..k).map(|i| elems[i]).collect());
                let (g2, coeffs2) = self.xgcd_list((k..n).map(|i| elems[i]).collect());
                let (g, x, y) = self.xgcd(&g1, &g2);
                let mut coeffs = vec![];
                for c in coeffs1 {
                    coeffs.push(self.mul(&x, &c));
                }
                for c in coeffs2 {
                    coeffs.push(self.mul(&y, &c));
                }
                (g, coeffs)
            }
        }
    }
}

pub trait MetaBezoutDomain: MetaGreatestCommonDivisor
where
    Self::Signature: BezoutDomainSignature,
{
    fn xgcd(x: &Self, y: &Self) -> (Self, Self, Self) {
        Self::structure().xgcd(x, y)
    }

    fn xgcd_list(elems: Vec<&Self>) -> (Self, Vec<Self>) {
        Self::structure().xgcd_list(elems)
    }
}
impl<R: MetaRing> MetaBezoutDomain for R where Self::Signature: BezoutDomainSignature<Set = R> {}

pub trait EuclideanDivisionSignature: IntegralDomainSignature {
    //should return None for 0, and Some(norm) for everything else
    fn norm(&self, elem: &Self::Set) -> Option<Natural>;

    fn quorem(&self, a: &Self::Set, b: &Self::Set) -> Option<(Self::Set, Self::Set)>;

    fn quo(&self, a: &Self::Set, b: &Self::Set) -> Option<Self::Set> {
        match self.quorem(a, b) {
            Some((q, _r)) => Some(q),
            None => None,
        }
    }

    fn rem(&self, a: &Self::Set, b: &Self::Set) -> Self::Set {
        if !self.is_zero(&b) {
            let (_q, r) = self.quorem(a, b).unwrap();
            r
        } else {
            a.clone()
        }
    }

    fn euclidean_gcd(&self, mut x: Self::Set, mut y: Self::Set) -> Self::Set
    where
        Self: FavoriteAssociateSignature,
    {
        //Euclidean algorithm
        while !self.is_zero(&y) {
            let r = self.rem(&x, &y);
            (x, y) = (y, r)
        }
        let (_unit, assoc) = self.factor_fav_assoc(&x);
        assoc
    }

    fn euclidean_xgcd(
        &self,
        mut x: Self::Set,
        mut y: Self::Set,
    ) -> (Self::Set, Self::Set, Self::Set)
    where
        Self: FavoriteAssociateSignature,
    {
        let orig_x = x.clone();
        let orig_y = y.clone();

        let mut pa = self.one();
        let mut a = self.zero();
        let mut pb = self.zero();
        let mut b = self.one();

        while !self.is_zero(&y) {
            let (q, r) = self.quorem(&x, &y).unwrap();
            let new_a = self.add(&pa, &self.neg(&self.mul(&q, &a)));
            (a, pa) = (new_a, a);
            let new_b = self.add(&pb, &self.neg(&self.mul(&q, &b)));
            (b, pb) = (new_b, b);
            (x, y) = (y, r);
        }
        let (unit, ass_x) = self.factor_fav_assoc(&x);
        // g = u*g_ass
        // g = xa+by
        // xa+by=u*g_ass
        debug_assert!(self.is_unit(&unit));
        let (g, a, b) = (
            ass_x,
            self.div(&pa, &unit).unwrap(),
            self.div(&pb, &unit).unwrap(),
        );
        // println!("{:?} = {:?} * {:?} + {:?} * {:?}", g, a, orig_x, b, orig_y);
        debug_assert!(self.equal(
            &self.add(&self.mul(&a, &orig_x), &self.mul(&b, &orig_y)),
            &g
        ));
        debug_assert!(self.equal(&g, &self.euclidean_gcd(orig_x, orig_y)));
        (g, a, b)
    }
}

pub trait MetaEuclideanDivision: MetaIntegralDomain
where
    Self::Signature: EuclideanDivisionSignature,
{
    fn norm(&self) -> Option<Natural> {
        Self::structure().norm(self)
    }

    fn quorem(a: &Self, b: &Self) -> Option<(Self, Self)> {
        Self::structure().quorem(a, b)
    }

    fn quo(a: &Self, b: &Self) -> Option<Self> {
        Self::structure().quo(a, b)
    }

    fn rem(a: &Self, b: &Self) -> Self {
        Self::structure().rem(a, b)
    }

    fn euclidean_gcd(x: Self, y: Self) -> Self
    where
        Self::Signature: FavoriteAssociateSignature,
    {
        Self::structure().euclidean_gcd(x, y)
    }

    fn euclidean_xgcd(x: Self, y: Self) -> (Self, Self, Self)
    where
        Self::Signature: GreatestCommonDivisorSignature,
    {
        Self::structure().euclidean_xgcd(x, y)
    }
}
impl<R: MetaRing> MetaEuclideanDivision for R where
    Self::Signature: EuclideanDivisionSignature<Set = R>
{
}

pub trait InfiniteSignature: SetSignature {
    fn generate_distinct_elements(&self) -> Box<dyn Iterator<Item = Self::Set>>;
}
pub trait Infinite: MetaType {
    fn generate_distinct_elements() -> Box<dyn Iterator<Item = Self>>;
}
impl<T: MetaType> Infinite for T
where
    T::Signature: InfiniteSignature,
{
    fn generate_distinct_elements() -> Box<dyn Iterator<Item = Self>> {
        todo!()
    }
}

pub trait FieldSignature: IntegralDomainSignature {}

impl<FS: FieldSignature> FavoriteAssociateSignature for FS {
    fn factor_fav_assoc(&self, a: &Self::Set) -> (Self::Set, Self::Set) {
        if self.is_zero(a) {
            (self.one(), self.zero())
        } else {
            (a.clone(), self.one())
        }
    }
}

impl<FS: FieldSignature> EuclideanDivisionSignature for FS {
    fn norm(&self, elem: &Self::Set) -> Option<Natural> {
        if self.is_zero(elem) {
            None
        } else {
            Some(Natural::from(1u8))
        }
    }

    fn quorem(&self, a: &Self::Set, b: &Self::Set) -> Option<(Self::Set, Self::Set)> {
        if self.is_zero(b) {
            None
        } else {
            Some((self.div(a, b).unwrap(), self.zero()))
        }
    }
}

impl<FS: FieldSignature> GreatestCommonDivisorSignature for FS {
    fn gcd(&self, x: &Self::Set, y: &Self::Set) -> Self::Set {
        self.euclidean_gcd(x.clone(), y.clone())
    }
}

impl<FS: FieldSignature> BezoutDomainSignature for FS {
    fn xgcd(&self, x: &Self::Set, y: &Self::Set) -> (Self::Set, Self::Set, Self::Set) {
        self.euclidean_xgcd(x.clone(), y.clone())
    }
}

 // A trait to indicate that characteristic() always returns 0
pub trait CharZeroRingSignature: RingSignature + CharacteristicSignature {
    fn try_to_int(&self, x: &Self::Set) -> Option<Integer>;
}
pub trait MetaCharZeroRing: MetaRing
where
    Self::Signature: CharZeroRingSignature,
{
    fn try_to_int(&self) -> Option<Integer> {
        Self::structure().try_to_int(self)
    }
}
impl<R: MetaType> MetaCharZeroRing for R where Self::Signature: CharZeroRingSignature<Set = R> {}

impl<RS: CharZeroRingSignature + 'static> InfiniteSignature for RS {
    fn generate_distinct_elements(&self) -> Box<dyn Iterator<Item = <Self as SetSignature>::Set>> {
        struct IntegerIterator<RS: CharZeroRingSignature> {
            ring: RS,
            next: Integer,
        }

        impl<RS: CharZeroRingSignature> Iterator for IntegerIterator<RS> {
            type Item = RS::Set;

            fn next(&mut self) -> Option<Self::Item> {
                let next = self.next.clone();
                if Integer::ZERO < next {
                    self.next = -self.next.clone();
                } else {
                    self.next = Integer::from(1) - self.next.clone();
                }
                Some(self.ring.from_int(next))
            }
        }

        Box::new(IntegerIterator {
            ring: self.clone(),
            next: Integer::from(0),
        })
    }
}

pub trait CharZeroFieldSignature: FieldSignature + CharZeroRingSignature {
    fn try_to_rat(&self, x: &Self::Set) -> Option<Rational>;
}
pub trait MetaCharZeroField: MetaRing
where
    Self::Signature: CharZeroFieldSignature,
{
    fn try_to_rat(&self) -> Option<Rational> {
        Self::structure().try_to_rat(self)
    }
}
impl<R: MetaType> MetaCharZeroField for R where Self::Signature: CharZeroFieldSignature<Set = R> {}

use rand::rngs::StdRng;
use rand::{Rng, SeedableRng};

struct FiniteFieldRandomElementGenerator<FS: FiniteFieldSignature, R: Rng> {
    all_elements: Vec<FS::Set>,
    rng: R,
}

impl<FS: FiniteFieldSignature, R: Rng> Iterator for FiniteFieldRandomElementGenerator<FS, R> {
    type Item = FS::Set;

    fn next(&mut self) -> Option<Self::Item> {
        if self.all_elements.is_empty() {
            None
        } else {
            let idx = self.rng.gen_range(0..self.all_elements.len());
            Some(self.all_elements[idx].clone())
        }
    }
}

pub trait FiniteFieldSignature: FieldSignature + FiniteUnitsSignature {
    // Return (p, k) where p is a prime and |F| = p^k
    fn characteristic_and_power(&self) -> (Natural, Natural);

    fn all_elements(&self) -> Vec<Self::Set> {
        let mut elems = vec![self.zero()];
        elems.append(&mut self.all_units());
        elems
    }

    fn generate_random_elements(&self, seed: u64) -> impl Iterator<Item = Self::Set> {
        let rng = StdRng::seed_from_u64(seed);
        FiniteFieldRandomElementGenerator::<Self, StdRng> {
            all_elements: self.all_elements(),
            rng,
        }
    }
}

//is a subset of the complex numbers
pub trait ComplexSubsetSignature: IntegralDomainSignature {}

//is a subset of the real numbers
pub trait RealSubsetSignature: ComplexSubsetSignature {}

pub trait RealRoundingSignature: RealSubsetSignature {
    fn floor(&self, x: &Self::Set) -> Integer; //round down
    fn ceil(&self, x: &Self::Set) -> Integer; //round up
    fn round(&self, x: &Self::Set) -> Integer; //round closets, either direction is fine if mid way
}

pub trait MetaRealRounding: MetaType
where
    Self::Signature: RealRoundingSignature,
{
    fn floor(&self) -> Integer {
        Self::structure().floor(self)
    }

    fn ceil(&self) -> Integer {
        Self::structure().ceil(self)
    }

    fn round(&self) -> Integer {
        Self::structure().round(self)
    }
}
impl<R: MetaType> MetaRealRounding for R where Self::Signature: RealRoundingSignature<Set = R> {}

pub trait RealToFloatSignature: RealSubsetSignature {
    fn as_f64(&self, x: &Self::Set) -> f64;
    fn as_f32(&self, x: &Self::Set) -> f32 {
        RealToFloatSignature::as_f64(self, x) as f32
    }
}

pub trait MetaRealToFloat: MetaType
where
    Self::Signature: RealToFloatSignature,
{
    fn as_f64(&self) -> f64 {
        Self::structure().as_f64(self)
    }

    fn as_f32(&self) -> f32 {
        Self::structure().as_f32(self)
    }
}
impl<R: MetaType> MetaRealToFloat for R where Self::Signature: RealToFloatSignature {}

pub trait RealFromFloatSignature: RealSubsetSignature {
    fn from_f64_approx(&self, x: f64) -> Self::Set;
    fn from_f32_approx(&self, x: f32) -> Self::Set {
        self.from_f64_approx(x as f64)
    }
}

pub trait MetaRealFromFloat: MetaType
where
    Self::Signature: RealFromFloatSignature,
{
    fn from_f64_approx(x: f64) -> Self {
        Self::structure().from_f64_approx(x)
    }

    fn from_f32_approx(x: f32) -> Self {
        Self::structure().from_f32_approx(x)
    }
}
impl<R: MetaType> MetaRealFromFloat for R where Self::Signature: RealFromFloatSignature<Set = R> {}

pub trait ComplexConjugateSignature: SetSignature {
    fn conjugate(&self, x: &Self::Set) -> Self::Set;
}
pub trait MetaComplexConjugate: MetaType
where
    Self::Signature: ComplexConjugateSignature,
{
    fn conjugate(&self) -> Self {
        Self::structure().conjugate(self)
    }
}
impl<R: MetaType> MetaComplexConjugate for R where
    Self::Signature: ComplexConjugateSignature<Set = R>
{
}

impl<RS: RealSubsetSignature> ComplexConjugateSignature for RS {
    fn conjugate(&self, x: &Self::Set) -> Self::Set {
        x.clone()
    }
}

pub trait PositiveRealNthRootSignature: ComplexSubsetSignature {
    //if x is a non-negative real number, return the nth root of x
    //may also return Ok for other well-defined values such as for 1st root of any x and 0th root of any non-zero x, but is not required to
    fn nth_root(&self, x: &Self::Set, n: usize) -> Result<Self::Set, ()>;
}

pub trait MetaPositiveRealNthRoot: MetaType
where
    Self::Signature: PositiveRealNthRootSignature,
{
    fn nth_root(&self, n: usize) -> Result<Self, ()> {
        Self::structure().nth_root(self, n)
    }
}
impl<R: MetaType> MetaPositiveRealNthRoot for R where
    Self::Signature: PositiveRealNthRootSignature<Set = R>
{
}

pub trait AlgebraicClosureSignature: FieldSignature
where
    PolynomialStructure<Self::BFS>:
        FactorableSignature + SetSignature<Set = Polynomial<<Self::BFS as SetSignature>::Set>>,
{
    type BFS: FieldSignature; //base field structure

    fn base_field(&self) -> Self::BFS;

    fn base_field_inclusion(&self, x: &<Self::BFS as SetSignature>::Set) -> Self::Set;

    //return None for the zero polynomial
    fn all_roots_list(
        &self,
        poly: &Polynomial<<Self::BFS as SetSignature>::Set>,
    ) -> Option<Vec<Self::Set>>;
    fn all_roots_unique(
        &self,
        poly: &Polynomial<<Self::BFS as SetSignature>::Set>,
    ) -> Option<Vec<Self::Set>> {
        self.all_roots_list(
            &PolynomialStructure::new(self.base_field().clone())
                .factor(poly)
                .unwrap()
                .expanded_squarefree(),
        )
    }
    fn all_roots_powers(
        &self,
        poly: &Polynomial<<Self::BFS as SetSignature>::Set>,
    ) -> Option<Vec<(Self::Set, usize)>> {
        let mut root_powers = vec![];
        for (factor, k) in PolynomialStructure::new(self.base_field().clone())
            .factor(poly)?
            .into_factor_powers()
        {
            for root in self.all_roots_list(&factor).unwrap() {
                root_powers.push((root, (&k).try_into().unwrap()))
            }
        }
        Some(root_powers)
    }
}

/// The free ring of rank 0 is the integers
/// The free ring of rank 1 is the polynomial ring over the integers
/// The free ring of rank n is the multipolynomial ring over the integers
pub trait FreeRingSignature: RingSignature {
    type Generator: Clone + Debug + PartialEq + Eq + std::hash::Hash;

    fn free_generators(&self) -> std::collections::HashSet<Self::Generator>;
    fn free_rank(&self) -> usize {
        self.free_generators().len()
    }
}<|MERGE_RESOLUTION|>--- conflicted
+++ resolved
@@ -138,13 +138,11 @@
 pub trait RingSignature: SemiRingSignature {
     fn neg(&self, a: &Self::Set) -> Self::Set;
 
-<<<<<<< HEAD
     fn characteristic(&self) -> Natural;
-=======
+
     fn sub(&self, a: &Self::Set, b: &Self::Set) -> Self::Set {
         self.add(a, &self.neg(b))
     }
->>>>>>> a05957fe
 
     fn from_int(&self, x: impl Into<Integer>) -> Self::Set {
         let x = x.into();
