--- conflicted
+++ resolved
@@ -1,10 +1,6 @@
 #![allow(dead_code)]
 pub mod linear;
 pub mod polynomial;
-<<<<<<< HEAD
-pub mod structure;
-pub mod parsing;
-=======
 pub mod rings;
 pub mod structure;
->>>>>>> d039f288
+pub mod parsing;